import { useRouter } from "next/router";
// import Navbar from "./Navbar";
import Link from "next/link";
import ReactMarkdown from "react-markdown";
import remarkGfm from "remark-gfm";
import { getNextLesson } from "../utils/lessons";
import navigation from "../utils/navigation.json";
import TweetButton from "./TweetButton";
import CodeBlock from "./CodeBlock";

const CurriculumContent = ({ curricData }) => {
  const router = useRouter();
  const { category, subCategory } = router.query;
  const nextPath = getNextLesson(category, subCategory, navigation);
  return (
    <div className="bg-white px-4 py-16">
      <ReactMarkdown
        remarkPlugins={[remarkGfm]}
        className="prose prose-blue prose-lg mx-auto"
        components={CodeBlock}
      >
        {curricData.content}
      </ReactMarkdown>

      <div className="flex justify-center w-full mt-5">
<<<<<<< HEAD
        <a href={nextPath}>
=======
        {nextPath !== "/" && <Link href={nextPath}>
>>>>>>> bb395a58
          <button className="flex items-center justify-center px-6 py-3 border border-transparent text-base font-medium rounded-md text-white bg-royal-600 hover:bg-royal-700 md:py-3 md:text-lg md:px-8">
            Next
          </button>
<<<<<<< HEAD
        </a>
=======
        </Link>}

        {curricData.data.tweet && <TweetButton copy={curricData.data.tweet}/>}
>>>>>>> bb395a58
      </div>
    </div>
  );
};

export default CurriculumContent;<|MERGE_RESOLUTION|>--- conflicted
+++ resolved
@@ -23,21 +23,15 @@
       </ReactMarkdown>
 
       <div className="flex justify-center w-full mt-5">
-<<<<<<< HEAD
-        <a href={nextPath}>
-=======
-        {nextPath !== "/" && <Link href={nextPath}>
->>>>>>> bb395a58
+        {nextPath !== "/" && <a href={nextPath}>
+
           <button className="flex items-center justify-center px-6 py-3 border border-transparent text-base font-medium rounded-md text-white bg-royal-600 hover:bg-royal-700 md:py-3 md:text-lg md:px-8">
             Next
           </button>
-<<<<<<< HEAD
         </a>
-=======
-        </Link>}
+
 
         {curricData.data.tweet && <TweetButton copy={curricData.data.tweet}/>}
->>>>>>> bb395a58
       </div>
     </div>
   );
