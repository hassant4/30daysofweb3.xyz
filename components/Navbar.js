--- conflicted
+++ resolved
@@ -2,54 +2,9 @@
 import { Popover, Transition } from "@headlessui/react";
 import { MenuIcon, XIcon } from "@heroicons/react/outline";
 import Link from "next/link";
-<<<<<<< HEAD
-import Image from "next/image";
-import Logo from "./Logo";
-=======
->>>>>>> 6a040439
 
 export default function Navbar() {
   return (
-<<<<<<< HEAD
-    <Disclosure as="nav" className="">
-      {({ open }) => (
-        <>
-          <div className="mx-auto">
-            <div className="flex items-center justify-between h-16 ">
-              <Logo preferedColorScheme={preferedColorScheme} />
-              <div className="items-center hidden md:flex">
-                <Link href="/about">
-                  <a className="px-3 py-2 rounded-full lg:text-xl hover:decoration-wavy">
-                    About
-                  </a>
-                </Link>
-                <Link href="/faq">
-                  <a className="px-3 py-2 rounded-full lg:text-xl hover:decoration-wavy">
-                    FAQ
-                  </a>
-                </Link>
-                <Link href="/course">
-                  <a className="px-3 py-2 rounded-full lg:text-xl hover:decoration-wavy">
-                    Course
-                  </a>
-                </Link>
-                {/* This link below will redirect to the 30dw3 challenge when its available. */}
-                {/* <Link href="">
-                  <a className="px-3 py-2 rounded-full lg:text-xl  hover:decoration-wavy">
-                    30DW3 Challenge
-                  </a>
-                </Link> */}
-              </div>
-              <div className="items-center hidden md:flex">
-                <a
-                  className="px-3 py-2 mr-2 font-medium rounded-full lg:text-xl hover:underline hover:decoration-wavy"
-                  href="https://forms.gle/XHDy3Yvasqocavas9"
-                  target="_blank"
-                  rel="noopener noreferrer"
-                >
-                  Register
-                </a>
-=======
     <Popover className="relative">
       <div className="max-w-7xl mx-auto px-4 sm:px-6">
         <div className="flex justify-between items-center py-6 lg:justify-start lg:space-x-10">
@@ -103,7 +58,6 @@
           </div>
         </div>
       </div>
->>>>>>> 6a040439
 
       <Transition
         as={Fragment}
@@ -173,56 +127,8 @@
               </div>
             </div>
           </div>
-<<<<<<< HEAD
-          <Disclosure.Panel className="md:hidden">
-            <div className="px-2 pt-2 pb-3 space-y-1">
-              <Disclosure.Button
-                as="a"
-                href="/"
-                className="px-3 py-2 text-sm font-medium rounded-md active:bg-black hover:bg-black hover:text-white"
-              >
-                Home
-              </Disclosure.Button>
-              <Disclosure.Button
-                as="a"
-                href="https://forms.gle/XHDy3Yvasqocavas9"
-                target="_blank"
-                rel="noopener noreferrer"
-                className="px-3 py-2 text-sm font-medium rounded-md active:bg-black hover:bg-black hover:text-white"
-              >
-                Register
-              </Disclosure.Button>
-              <Disclosure.Button
-                as="a"
-                href="/about"
-                className="px-3 py-2 text-sm font-medium rounded-md active:bg-black hover:bg-black hover:text-white"
-              >
-                About
-              </Disclosure.Button>
-              <Disclosure.Button
-                as="a"
-                href="/faq"
-                className="px-3 py-2 text-sm font-medium rounded-md active:bg-black hover:bg-black hover:text-white"
-              >
-                FAQ
-              </Disclosure.Button>
-              <Disclosure.Button
-                as="a"
-                href="/course"
-                className="px-3 py-2 text-sm font-medium rounded-md active:bg-black hover:bg-black hover:text-white"
-              >
-                Course
-              </Disclosure.Button>
-            </div>
-            <div className="pt-4 pb-3 border-t border-white-100"></div>
-          </Disclosure.Panel>
-        </>
-      )}
-    </Disclosure>
-=======
         </Popover.Panel>
       </Transition>
     </Popover>
->>>>>>> 6a040439
   );
 }