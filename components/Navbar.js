--- conflicted
+++ resolved
@@ -61,7 +61,6 @@
                 </Link> */}
               </div>
               <div className="items-center hidden md:flex">
-<<<<<<< HEAD
                 <a
                   className="px-3 py-2 mr-2 font-medium rounded-full lg:text-xl hover:underline hover:decoration-wavy"
                   href="https://forms.gle/XHDy3Yvasqocavas9"
@@ -71,13 +70,6 @@
                   Register
                 </a>
 
-=======
-                <Link href="/contact">
-                  <a className="px-3 py-2 mr-2 font-medium rounded-full lg:text-xl hover:decoration-wavy">
-                    Register
-                  </a>
-                </Link>
->>>>>>> 7f2f39a9
                 <a
                   className="px-4 py-2 border border-black border-solid rounded-full dark:hover:text-black dark:hover:bg-white hover:text-white hover:bg-black dark:border-white lg:text-xl"
                   target="_blank"
@@ -94,11 +86,7 @@
                   href="https://discord.gg/z63rfurXMD"
                   rel="noopener noreferrer"
                 >
-<<<<<<< HEAD
                   Join our Discord
-=======
-                  Join us on Discord
->>>>>>> 7f2f39a9
                 </a>
                 <div className="flex -mr-2">
                   {/* Mobile menu button */}
@@ -122,7 +110,6 @@
           </div>
           <Disclosure.Panel className="md:hidden">
             <div className="px-2 pt-2 pb-3 space-y-1">
-<<<<<<< HEAD
               <Disclosure.Button
                 as="a"
                 href="/"
@@ -153,23 +140,6 @@
               >
                 FAQ
               </Disclosure.Button>
-=======
-              <Link href="/contact">
-                <a className="px-3 py-2 text-sm font-medium rounded-md active:bg-black hover:bg-black hover:text-white">
-                  Register
-                </a>
-              </Link>
-              <Link href="/about">
-                <a className="px-3 py-2 text-sm font-medium rounded-md active:bg-black hover:bg-black hover:text-white">
-                  About
-                </a>
-              </Link>
-              <Link href="/faq">
-                <a className="px-3 py-2 text-sm font-medium rounded-md active:bg-black hover:bg-black hover:text-white">
-                  FAQ
-                </a>
-              </Link>
->>>>>>> 7f2f39a9
             </div>
             <div className="pt-4 pb-3 border-t border-white-100"></div>
           </Disclosure.Panel>
