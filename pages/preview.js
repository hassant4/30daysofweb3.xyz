--- conflicted
+++ resolved
@@ -207,14 +207,12 @@
                   : "Conclusión"}
                 </span>
                 <ul className="list-disc space-y-4 pl-8">
-<<<<<<< HEAD
-                <li>Social Graphs with Lens</li>
-                  <li>Host Your Code With Radicle</li>
-=======
-                  <li>
-                    {locale !== "es" ? "Intro to Radicle" : "Introducción a Radicle"} 
-                  </li>
->>>>>>> ed25fbcc
+                  <li>
+                    {locale !== "es" ? "Social Graphs with Lens" : "Social Graphs with Lens"} 
+                  </li>
+                  <li>
+                    {locale !== "es" ? "Host Your Code With Radicle" : "Introducción a Radicle"} 
+                  </li>
                 </ul>
               </div>
             </div>
