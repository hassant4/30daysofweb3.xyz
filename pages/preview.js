--- conflicted
+++ resolved
@@ -222,14 +222,10 @@
                 </span>
                 <ul className="list-disc space-y-4 pl-8">
                   <li>
-<<<<<<< HEAD
                     {locale !== "es" ? "Social Graphs with Lens" : "Social Graphs with Lens"} 
                   </li>
                   <li>
-                    {locale !== "es" ? "Host Your Code With Radicle" : "Introducción a Radicle"} 
-=======
-                    {locale !== "es" ? "Host Your Code with Radicle" : "Control De Versiones Con Radicle"} 
->>>>>>> 7f098dab
+                    {locale !== "es" ? "Host Your Code With Radicle" : "Control De Versiones Con Radicle"} 
                   </li>
                 </ul>
               </div>
